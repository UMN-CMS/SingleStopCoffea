import itertools as it

import awkward as ak
import dask

from analyzer.core import analyzerModule
from analyzer.math_funcs import angleToNPiToPi

from .axes import *
from .utils import numMatching

@analyzerModule("tiny", categories="main")
def tiny(events, analyzer):
    gj = events.good_jets
    analyzer.H(f"njet", nj_axis, ak.num(gj), name="njets")
    return events,analyzer


@analyzerModule("jets", categories="main", depends_on=["objects"])
def createJetHistograms(events, analyzer):
    gj = events.good_jets
    analyzer.H(f"h_njet", nj_axis, ak.num(gj), name="njets")
    jet_combos = [(0, 4), (0, 3), (1, 4)]
    co = lambda x: it.combinations(x, 2)

    masses = {}

    for i, j in jet_combos:
        jets = gj[:, i:j].sum()
        masses[(i, j)] = jets.mass
        analyzer.H(f"m{i+1}{j}_pt", 
            makeAxis(
                100,
                0,
                1000,
                f"$p_T ( \sum_{{n={i+1}}}^{{{j}}} jet_{{n}})$ ",
                unit="GeV",
            ),
            jets.pt,
            name=f"Composite Jet {i+1} to Jet {j} $p_T$",
            description=f"$p_T$ of the sum of jets {i+1} to {j}",
        )
        analyzer.H(f"m{i+1}{j}_eta", 
            makeAxis(20, -5, 5, f"$\eta ( \\sum_{{n={i+1}}}^{{{j}}} ) jet_{{n}}$"),
            jets.eta,
            name=rf"Composite Jet {i+1} to Jet {j} $\eta$",
            description=rf"$\eta$ of the sum of jets {i+1} to {j}",
        )
        mtitle = 4 if j - i == 4 else 3
        analyzer.H(rf"m{i+1}{j}_m", 
            makeAxis(60, 0, 3000, f"$m_{{{mtitle}}}$", unit="GeV"),
            jets.mass,
            name=rf"Composite Jet {i+1} to Jet {j} mass",
            description=rf"Mass of the sum of jets {i+1} to {j}",
        )

    for p1, p2 in [((0,3),(0,4)),((1,4),(0,4))]:
        p1_1, p1_2 = p1
        p2_1, p2_2 = p2
        mtitle1 = 3
        mtitle2 = 4
        analyzer.H(f"m{p1_1+1}{p1_2}_vs_m{p2_1+1}{p2_2}", 
            [   
                makeAxis(
                    30, 0, 3000, rf"$m_{{{mtitle2}}}$", unit="GeV"),
                makeAxis(
                    30, 0, 3000, rf"$m_{{{mtitle1}}}$", unit="GeV"),
                
            ],
            [masses[p2], masses[p1]],
            name="Comp mass",
        )

        analyzer.H(f"ratio_m{p1_1+1}{p1_2}_vs_m{p2_1+1}{p2_2}", 
            [   makeAxis(30, 0, 3000, rf"$m_{{{mtitle2}}}$", unit="GeV"),
                makeAxis(
                    30,
                    0,
                    1,
                    rf"$\frac{{m_{{ {mtitle1} }} }}{{ m_{{ {mtitle2} }} }}$",
                ),
            ],
            [masses[p2],masses[p1] / masses[p2]],
            name=f"ratio_m{mtitle1}_vs_m{mtitle2}",
        )
    for i in range(0, 4):
        analyzer.H(rf"pt_{i+1}", 
            makeAxis(100, 0, 1000, f"$p_{{T, {i+1}}}$", unit="GeV"),
            gj[:, i].pt,
            name=f"$p_T$ of jet {i+1}",
            description=f"$p_T$ of jet {i+1} ",
        )
        analyzer.H(f"eta_{i+1}", 
            makeAxis(50, -5, 5, f"$\eta_{{{i+1}}}$"),
            gj[:, i].eta,
            name=f"$\eta$ of jet {i+1}",
            description=f"$\eta$ of jet {i+1}",
        )
        analyzer.H(f"phi_{i+1}", 
            makeAxis(50, -5, 5, f"$\phi_{{{i+1}}}$"),
            gj[:, i].phi,
            name=f"$\phi$ of jet {i+1}",
            description=f"$\phi$ of jet {i+1}",
        )
<<<<<<< HEAD
        analyzer.H(f"phi_{i+1}_vs_eta_{i+1}",
                    [makeAxis(50,-5,5,f"$\eta_{{{i+1}}}$"),
                        makeAxis(50,-5,5,f"$\phi_{{{i+1}}}$")],
                    [gj[:,i].eta,
                        gj[:,i].phi],
                    name=f"$\eta$ vs $\phi$ of jet {i+1}",
                    description=rf"$\eta$ vs $\phi$ of jet {i+1}"
                   )
=======
    analyzer.H(f"phi_vs_eta",
                [makeAxis(50,-5,5,f"$\eta$"),
                    makeAxis(50,-5,5,f"$\phi$")],
                [gj.eta, gj.phi],
                name=f"$\eta$ vs $\phi$ of jet ",
                description=rf"$\eta$ vs $\phi$ of jet "
                )
>>>>>>> 555de3e9

    masks = {}
    for i, j in list(x for x in it.combinations(range(0, 4), 2) if x[0] != x[1]):
        mask = ak.num(gj, axis=1) > max(i, j)
        masked_jets = gj[mask]
        d_eta = masked_jets[:, i].eta - masked_jets[:, j].eta
        d_r = abs(masked_jets[:, i].delta_r(masked_jets[:, j]))
        d_phi = masked_jets[:, i].phi - masked_jets[:, j].phi
        masks[(i, j)] = mask
        analyzer.H(rf"d_eta_{i+1}_{j+1}", 
            makeAxis(50, -6, 6, f"$\Delta \eta_{{{i+1}{j+1}}}$"),
            d_eta,
            mask=mask,
            name=rf"$\Delta \eta$ between jets {i+1} and {j+1}",
            description=rf"$\Delta \eta$ between jets {i+1} and {j+1}",
        )
        analyzer.H(f"d_phi_{i+1}_{j+1}", 
            makeAxis(50, -6, 6, f"$\Delta \phi_{{{i+1}{j+1}}}$"),
            d_phi,
            mask=mask,
            name=rf"$\Delta \phi$ between jets {i+1} and {j+1}",
            description=rf"$\Delta \phi$ between jets {i+1} and {j+1}",
        )
        analyzer.H(f"d_r_{i+1}_{j+1}", 
            makeAxis(25, 0, 5, f"$|\Delta R_{{{i+1}{j+1}}}|$"),
            d_r,
            mask=mask,
            name=rf"$\Delta R$ between jets {i+1} and {j+1}",
            description=rf"$\Delta R$ between jets {i+1} and {j+1}",
        )

    for i in range(0, 4):
        mask = ak.num(gj, axis=1) > i
        masked_jets = gj[mask]
        htratio = masked_jets[:, i].pt / events.HT[mask]
        analyzer.H(f"pt_ht_ratio_{i+1}", 
            hist.axis.Regular(50, 0, 1, name="pt_o_ht", label=r"$\frac{p_{T}}{HT}$"),
            htratio,
            mask=mask,
            name=rf"Ratio of jet {i+1} $p_T$ to event HT",
            description=rf"Ratio of jet {i+1} $p_T$ to event HT",
        )
    
    return events, analyzer


@analyzerModule("other_region_mass_plots", categories="main")
def otherRegionMassHists(events, analyzer):
    hmaker = analyzer.hmaker
    gj = events.good_jets

    jets = gj[:, 0:4].sum()
    mass = jets.mass

    tbs = events.tight_bs
    sr_313_tight_mask = ak.num(tbs, axis=1) >= 3
    filled_tight = ak.pad_none(tbs, 2, axis=1)
    tight_dr = ak.fill_none(filled_tight[:, 0].delta_r(filled_tight[:, 1]), False)
    tight_dr_mask = tight_dr > 1
    sr_313_mask = sr_313_tight_mask & tight_dr_mask

    analyzer.H(rf"313_m4_m", 
        makeAxis(60, 0, 3000, f"$m_{{4}}$", unit="GeV"),
        jets.mass[sr_313_mask],
        name=rf"M4 in the 313 Region",
        description=rf"M4 in the 313 region",
        mask=sr_313_mask,
    )

    return events, analyzer<|MERGE_RESOLUTION|>--- conflicted
+++ resolved
@@ -102,7 +102,6 @@
             name=f"$\phi$ of jet {i+1}",
             description=f"$\phi$ of jet {i+1}",
         )
-<<<<<<< HEAD
         analyzer.H(f"phi_{i+1}_vs_eta_{i+1}",
                     [makeAxis(50,-5,5,f"$\eta_{{{i+1}}}$"),
                         makeAxis(50,-5,5,f"$\phi_{{{i+1}}}$")],
@@ -111,15 +110,6 @@
                     name=f"$\eta$ vs $\phi$ of jet {i+1}",
                     description=rf"$\eta$ vs $\phi$ of jet {i+1}"
                    )
-=======
-    analyzer.H(f"phi_vs_eta",
-                [makeAxis(50,-5,5,f"$\eta$"),
-                    makeAxis(50,-5,5,f"$\phi$")],
-                [gj.eta, gj.phi],
-                name=f"$\eta$ vs $\phi$ of jet ",
-                description=rf"$\eta$ vs $\phi$ of jet "
-                )
->>>>>>> 555de3e9
 
     masks = {}
     for i, j in list(x for x in it.combinations(range(0, 4), 2) if x[0] != x[1]):
