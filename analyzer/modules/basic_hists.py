import itertools as it

import awkward as ak

from analyzer.core import analyzerModule
from analyzer.math_funcs import angleToNPiToPi

from .axes import *
from .objects import b_tag_wps
from .utils import numMatching


@analyzerModule("pre_sel_hists", categories="presel")
def makePreSelectionHistograms(events, hmaker):
    if "LHE" not in events.fields:
        return {}
    ret = {}
    w = events.EventWeight
    # ret[f"LHEHT"] = hmaker(
    #    ht_axis,
    #    events.LHE.HT,
    #    w,
    #    name="Event LHE HT Preselection",
    #    description="HT of the LHE level event before any selections are applied",
    # )
    return ret


@analyzerModule("event_level_hists", categories="main", depends_on=["objects"])
def createEventLevelHistograms(events, analyzer):
    ret = {}
    analyzer.H(
        f"HT",
        makeAxis(60, 0, 3000, "HT", unit="GeV"),
        events.HT,
        name="Event HT",
        description="Sum of $p_T$ of good AK4 jets.",
    )
    if "LHE" not in events.fields:
        return events, analyzer
    analyzer.H(
        f"nQLHE",
        makeAxis(10, 0, 10, "Quark Count LHE"),
        events.LHE.Nuds + events.LHE.Nc + events.LHE.Nb,
        name="Quark Count LHE",
        description="Number of LHE level Quarks",
    )
    analyzer.H(
        f"nJLHE",
        makeAxis(10, 0, 10, "Jet Count LHE"),
        events.LHE.Njets,
        name="Jet Count LHE",
        description="Number of LHE level Jets",
    )
    analyzer.H(
        f"nGLHE",
        makeAxis(10, 0, 10, "Gluon Count LHE"),
        events.LHE.Nglu,
        name="Gluon Count LHE",
        description="Number of LHE level gluons",
    )
    return events, analyzer

<<<<<<< HEAD
@analyzerModule("jet_hists", ModuleType.MainHist)
def createJetHistograms(events, hmaker):
    ret = {}
    gj = events.good_jets
    w = events.EventWeight

    ret[f"h_njet"] = hmaker(nj_axis, ak.num(gj), name="njets")
    jet_combos = [(0, 4), (0, 3), (1, 4)]
    co = lambda x: it.combinations(x, 2)

    masses = {}

    for i, j in jet_combos:
        jets = gj[:, i:j].sum()
        masses[(i, j)] = jets.mass
        ret[f"m{i+1}{j}_pt"] = hmaker(
            makeAxis(
                100,
                0,
                1500,
                f"$p_T ( \\sum_{{n={i+1}}}^{{{j}}} jet_{{n}})$ ",
                unit="GeV",
            ),
            jets.pt,
            name=f"Composite Jet {i+1} to Jet {j} $p_T$",
            description=f"$p_T$ of the sum of jets {i+1} to {j}",
        )
        ret[f"m{i+1}{j}_eta"] = hmaker(
            makeAxis(20, -5, 5, f"$\eta ( \\sum_{{n={i+1}}}^{{{j}}} ) jet_{{n}}$"),
            jets.eta,
            name=rf"Composite Jet {i+1} to Jet {j} $\eta$",
            description=rf"$\eta$ of the sum of jets {i+1} to {j}",
        )
        mtitle = 4 if j - i == 4 else 3
        ret[rf"m{i+1}{j}_m"] = hmaker(
            makeAxis(60, 0, 3000, f"$m_{{{mtitle}}}$", unit="GeV"),
            jets.mass,
            name=rf"Composite Jet {i+1} to Jet {j} mass",
            description=rf"Mass of the sum of jets {i+1} to {j}",
        )

    for p1, p2 in co(jet_combos):
        p1_1, p1_2 = p1
        p2_1, p2_2 = p2
        mtitle1 = 4 if p1_2 - p1_1 == 4 else 3
        mtitle2 = 4 if p2_2 - p2_1 == 4 else 3
        ret[f"m{p1_1+1}{p1_2}_vs_m{p2_1+1}{p2_2}"] = hmaker(
            [
                makeAxis(
                    60, 0, 3000, rf"$m_{{{mtitle1}}}$", unit="GeV", append_name="1"
                ),
                makeAxis(
                    60, 0, 3000, rf"$m_{{{mtitle2}}}$", unit="GeV", append_name="2"
                ),
            ],
            [masses[p1], masses[p2]],
            name="Comp mass",
        )

        ret[f"ratio_m{p1_1+1}{p1_2}_vs_m{p2_1+1}{p2_2}"] = hmaker(
            [
                makeAxis(60, 0, 3000, rf"$m_{{{mtitle1}}}$", unit="GeV"),
                makeAxis(
                    50,
                    0,
                    1,
                    rf"$\frac{{m_{{ {mtitle2} }} }}{{ m_{{ {mtitle1} }} }}$",
                ),
            ],
            [masses[p1], masses[p2] / masses[p1]],
            name=f"ratio_m{mtitle1}_vs_m{mtitle2}",
        )

    for i in range(0, 4):
        mask = ak.num(gj, axis=1) > i
        gj_mask = gj[mask]
        eta = gj_mask[:, i].eta
        phi = gj_mask[:, i].phi

        ret[rf"pt_{i}"] = hmaker(
            pt_axis,
            gj_mask[:, i].pt,
						mask = mask,
            name=f"$p_T$ of jet {i+1}",
            description=f"$p_T$ of jet {i+1} ",
        )
        ret[f"eta_{i}"] = hmaker(
            eta_axis,
            eta,
						mask = mask,
            name=f"$\eta$ of jet {i+1}",
            description=f"$\eta$ of jet {i+1}",
        )
        ret[f"phi_{i}"] = hmaker(
            phi_axis,
            phi,
						mask = mask,
            name=rf"$\phi$ of jet {i+1}",
            description=rf"$\phi$ of jet {i+1}",
        )

    padded_jets = ak.pad_none(gj, 5, axis=1)
    masks = {}
    for i, j in list(x for x in it.combinations(range(0, 5), 2) if x[0] != x[1]):
        mask = ak.num(gj, axis=1) > max(i, j)
        w_mask = w[mask]
        masked_jets = gj[mask]
        d_eta = masked_jets[:, i].eta - masked_jets[:, j].eta
        d_r = masked_jets[:, i].delta_r(masked_jets[:, j])
        d_phi = masked_jets[:, i].phi - masked_jets[:, j].phi
        masks[(i, j)] = mask
        ret[rf"d_eta_{i+1}_{j}"] = hmaker(
            eta_axis,
            d_eta,
            mask=mask,
            name=rf"$\Delta \eta$ between jets {i+1} and {j}",
            description=rf"$\Delta \eta$ between jets {i+1} and {j}",
        )
        ret[f"d_phi_{i+1}_{j}"] = hmaker(
            phi_axis,
            d_phi,
            mask=mask,
            name=rf"$\Delta \phi$ between jets {i+1} and {j}",
            description=rf"$\Delta \phi$ between jets {i+1} and {j}",
        )
        ret[f"d_r_{i+1}_{j}"] = hmaker(
            dr_axis,
            d_r,
            mask=mask,
            name=rf"$\Delta R$ between jets {i+1} and {j}",
            description=rf"$\Delta R$ between jets {i+1} and {j}",
        )

    for i in range(0, 5):
        mask = ak.num(gj, axis=1) > i
        masked_jets = gj[mask]
        htratio = masked_jets[:, i].pt / events.HT[mask]
        ret[f"pt_ht_ratio_{i+1}"] = hmaker(
            hist.axis.Regular(50, 0, 5, name="pt_o_ht", label=r"$\frac{p_{T}}{HT}$"),
            htratio,
            mask=mask,
            name=rf"Ratio of jet {i} $p_T$ to event HT",
            description=rf"Ratio of jet {i} $p_T$ to event HT",
        )
    for p1, p2 in co(co(range(0, 4))):
        mask = masks[p1] & masks[p2]
        p1_vals = gj[mask][:, p1[0]].phi - gj[mask][:, p1[1]].phi
        p2_vals = gj[mask][:, p2[0]].phi - gj[mask][:, p2[1]].phi
        ret["d_phi_{}{}_vs_{}{}".format(*p1, *p2)] = hmaker(
            [
                hist.axis.Regular(
                    50, 0, 5, name="dp1", label=r"$\Delta \phi_{" + f"{p1}" + r"}$"
                ),
                hist.axis.Regular(
                    50, 0, 5, name="dp2", label=r"$\Delta \phi_{" + f"{p2}" + r"}$"
                ),
            ],
            [p1_vals, p2_vals],
            mask=mask,
            name=rf"$\Delta \phi_{p1}$ vs $\Delta \phi_{p2}$",
        )
    return ret


@analyzerModule("tag_hists", ModuleType.MainHist)
=======

@analyzerModule("tag_hists", depends_on=["objects"])
>>>>>>> 2001d7a4
def createTagHistograms(events, hmaker):
    ret = {}
    gj = events.good_jets
    w = events.EventWeight
    for name, wp in it.product(("tops", "bs", "Ws"), ("loose", "med", "tight")):
        ret[f"{name}_{wp}"] = hmaker(
            tencountaxis,
            ak.num(events[f"{wp}_{name}"], axis=1),
            name=f"Number of {wp} {name}",
        )
    for name, wp in it.product(("deep_top", "deep_W"), range(1, 5)):
        ret[f"{name}_{wp}"] = hmaker(
            tencountaxis,
            ak.num(events[f"{name}_wp{wp}"], axis=1),
            name=f"Number of wp{wp} {name}",
        )<|MERGE_RESOLUTION|>--- conflicted
+++ resolved
@@ -61,176 +61,8 @@
     )
     return events, analyzer
 
-<<<<<<< HEAD
-@analyzerModule("jet_hists", ModuleType.MainHist)
-def createJetHistograms(events, hmaker):
-    ret = {}
-    gj = events.good_jets
-    w = events.EventWeight
-
-    ret[f"h_njet"] = hmaker(nj_axis, ak.num(gj), name="njets")
-    jet_combos = [(0, 4), (0, 3), (1, 4)]
-    co = lambda x: it.combinations(x, 2)
-
-    masses = {}
-
-    for i, j in jet_combos:
-        jets = gj[:, i:j].sum()
-        masses[(i, j)] = jets.mass
-        ret[f"m{i+1}{j}_pt"] = hmaker(
-            makeAxis(
-                100,
-                0,
-                1500,
-                f"$p_T ( \\sum_{{n={i+1}}}^{{{j}}} jet_{{n}})$ ",
-                unit="GeV",
-            ),
-            jets.pt,
-            name=f"Composite Jet {i+1} to Jet {j} $p_T$",
-            description=f"$p_T$ of the sum of jets {i+1} to {j}",
-        )
-        ret[f"m{i+1}{j}_eta"] = hmaker(
-            makeAxis(20, -5, 5, f"$\eta ( \\sum_{{n={i+1}}}^{{{j}}} ) jet_{{n}}$"),
-            jets.eta,
-            name=rf"Composite Jet {i+1} to Jet {j} $\eta$",
-            description=rf"$\eta$ of the sum of jets {i+1} to {j}",
-        )
-        mtitle = 4 if j - i == 4 else 3
-        ret[rf"m{i+1}{j}_m"] = hmaker(
-            makeAxis(60, 0, 3000, f"$m_{{{mtitle}}}$", unit="GeV"),
-            jets.mass,
-            name=rf"Composite Jet {i+1} to Jet {j} mass",
-            description=rf"Mass of the sum of jets {i+1} to {j}",
-        )
-
-    for p1, p2 in co(jet_combos):
-        p1_1, p1_2 = p1
-        p2_1, p2_2 = p2
-        mtitle1 = 4 if p1_2 - p1_1 == 4 else 3
-        mtitle2 = 4 if p2_2 - p2_1 == 4 else 3
-        ret[f"m{p1_1+1}{p1_2}_vs_m{p2_1+1}{p2_2}"] = hmaker(
-            [
-                makeAxis(
-                    60, 0, 3000, rf"$m_{{{mtitle1}}}$", unit="GeV", append_name="1"
-                ),
-                makeAxis(
-                    60, 0, 3000, rf"$m_{{{mtitle2}}}$", unit="GeV", append_name="2"
-                ),
-            ],
-            [masses[p1], masses[p2]],
-            name="Comp mass",
-        )
-
-        ret[f"ratio_m{p1_1+1}{p1_2}_vs_m{p2_1+1}{p2_2}"] = hmaker(
-            [
-                makeAxis(60, 0, 3000, rf"$m_{{{mtitle1}}}$", unit="GeV"),
-                makeAxis(
-                    50,
-                    0,
-                    1,
-                    rf"$\frac{{m_{{ {mtitle2} }} }}{{ m_{{ {mtitle1} }} }}$",
-                ),
-            ],
-            [masses[p1], masses[p2] / masses[p1]],
-            name=f"ratio_m{mtitle1}_vs_m{mtitle2}",
-        )
-
-    for i in range(0, 4):
-        mask = ak.num(gj, axis=1) > i
-        gj_mask = gj[mask]
-        eta = gj_mask[:, i].eta
-        phi = gj_mask[:, i].phi
-
-        ret[rf"pt_{i}"] = hmaker(
-            pt_axis,
-            gj_mask[:, i].pt,
-						mask = mask,
-            name=f"$p_T$ of jet {i+1}",
-            description=f"$p_T$ of jet {i+1} ",
-        )
-        ret[f"eta_{i}"] = hmaker(
-            eta_axis,
-            eta,
-						mask = mask,
-            name=f"$\eta$ of jet {i+1}",
-            description=f"$\eta$ of jet {i+1}",
-        )
-        ret[f"phi_{i}"] = hmaker(
-            phi_axis,
-            phi,
-						mask = mask,
-            name=rf"$\phi$ of jet {i+1}",
-            description=rf"$\phi$ of jet {i+1}",
-        )
-
-    padded_jets = ak.pad_none(gj, 5, axis=1)
-    masks = {}
-    for i, j in list(x for x in it.combinations(range(0, 5), 2) if x[0] != x[1]):
-        mask = ak.num(gj, axis=1) > max(i, j)
-        w_mask = w[mask]
-        masked_jets = gj[mask]
-        d_eta = masked_jets[:, i].eta - masked_jets[:, j].eta
-        d_r = masked_jets[:, i].delta_r(masked_jets[:, j])
-        d_phi = masked_jets[:, i].phi - masked_jets[:, j].phi
-        masks[(i, j)] = mask
-        ret[rf"d_eta_{i+1}_{j}"] = hmaker(
-            eta_axis,
-            d_eta,
-            mask=mask,
-            name=rf"$\Delta \eta$ between jets {i+1} and {j}",
-            description=rf"$\Delta \eta$ between jets {i+1} and {j}",
-        )
-        ret[f"d_phi_{i+1}_{j}"] = hmaker(
-            phi_axis,
-            d_phi,
-            mask=mask,
-            name=rf"$\Delta \phi$ between jets {i+1} and {j}",
-            description=rf"$\Delta \phi$ between jets {i+1} and {j}",
-        )
-        ret[f"d_r_{i+1}_{j}"] = hmaker(
-            dr_axis,
-            d_r,
-            mask=mask,
-            name=rf"$\Delta R$ between jets {i+1} and {j}",
-            description=rf"$\Delta R$ between jets {i+1} and {j}",
-        )
-
-    for i in range(0, 5):
-        mask = ak.num(gj, axis=1) > i
-        masked_jets = gj[mask]
-        htratio = masked_jets[:, i].pt / events.HT[mask]
-        ret[f"pt_ht_ratio_{i+1}"] = hmaker(
-            hist.axis.Regular(50, 0, 5, name="pt_o_ht", label=r"$\frac{p_{T}}{HT}$"),
-            htratio,
-            mask=mask,
-            name=rf"Ratio of jet {i} $p_T$ to event HT",
-            description=rf"Ratio of jet {i} $p_T$ to event HT",
-        )
-    for p1, p2 in co(co(range(0, 4))):
-        mask = masks[p1] & masks[p2]
-        p1_vals = gj[mask][:, p1[0]].phi - gj[mask][:, p1[1]].phi
-        p2_vals = gj[mask][:, p2[0]].phi - gj[mask][:, p2[1]].phi
-        ret["d_phi_{}{}_vs_{}{}".format(*p1, *p2)] = hmaker(
-            [
-                hist.axis.Regular(
-                    50, 0, 5, name="dp1", label=r"$\Delta \phi_{" + f"{p1}" + r"}$"
-                ),
-                hist.axis.Regular(
-                    50, 0, 5, name="dp2", label=r"$\Delta \phi_{" + f"{p2}" + r"}$"
-                ),
-            ],
-            [p1_vals, p2_vals],
-            mask=mask,
-            name=rf"$\Delta \phi_{p1}$ vs $\Delta \phi_{p2}$",
-        )
-    return ret
-
-
-@analyzerModule("tag_hists", ModuleType.MainHist)
-=======
 
 @analyzerModule("tag_hists", depends_on=["objects"])
->>>>>>> 2001d7a4
 def createTagHistograms(events, hmaker):
     ret = {}
     gj = events.good_jets
