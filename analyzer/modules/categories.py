import awkward as ak
import hist

from analyzer.core import analyzerModule
from analyzer.modules.axes import *


@analyzerModule("dataset_category", categories="category", depends_on=["objects"])
def datasetCategory(events, analyzer):
  analyzer.histogram_builder.addCategory(dataset_axis, analyzer.setname)
  return events, analyzer


<<<<<<< HEAD
njets_axis = hist.axis.IntCategory([4, 5, 6], name="number_jets", label="NJets")
@analyzerModule("njets_category", depends_on=['objects'], categories="axis_cat")
def nJetsCategory(events, analyzer):
  analyzer.histogram_builder.addCategory(njets_axis, ak.num(events.good_jets, axis=1))
  return events, analyzer


@analyzerModule("jetpT300", depends_on=['objects'], categories='axis_cat')
def jetpTCategory(events, analyzer):
  good_jets = events.good_jets
  filled_jets = ak.pad_none(good_jets, 4, axis=1)
  a = hist.axis.IntCategory([0, 1], name = 'jetpT300', label = 'jetpT300')
  analyzer.histogram_builder.addCategory(a, ak.fill_none(filled_jets[:, 0].pt >= 300, False))
  return events, analyzer


@analyzerModule("nJets456", depends_on=['objects'], categories='axis_cat')
def nJetReqCategory(events, analyzer):
  good_jets = events.good_jets
  a = hist.axis.IntCategory([0, 1], name = 'nJets456', label = 'nJets456')
  analyzer.histogram_builder.addCategory(a, (ak.num(good_jets) >= 4) & (ak.num(good_jets) <= 6))
  return events, analyzer

@analyzerModule("leptonVeto", depends_on=['objects'], categories='axis_cat')
def leptonCategory(events, analyzer):
  good_muons = events.good_muons
  good_electrons = events.good_electrons
  a = hist.axis.IntCategory([0, 1], name = 'leptonVeto', label = 'leptonVeto')
  analyzer.histogram_builder.addCategory(a, (ak.num(good_electrons) == 0) & (ak.num(good_muons) == 0))
  return events, analyzer

@analyzerModule("dRJets24", depends_on=['objects', 'event_level'], categories='axis_cat')
def dRJetsCategory(events, analyzer):
  good_jets = events.good_jets
  filled_jets = ak.pad_none(good_jets, 4, axis=1)
  top_two_dr = ak.fill_none(filled_jets[:, 0].delta_r(filled_jets[:, 1]), False)
  a = hist.axis.IntCategory([0, 1], name = 'dRJets24', label = 'dRJets24')
  analyzer.histogram_builder.addCategory(a, (top_two_dr < 4) & (top_two_dr > 2))
  return events, analyzer


@analyzerModule("312Bs", depends_on=['objects', 'event_level'], categories='axis_cat')
def bTag312(events, analyzer):
  mediumBs = events.med_bs
  tightBs = events.tight_bs
  a = hist.axis.IntCategory([0, 1], name = '312Bs', label = '312Bs')
  analyzer.histogram_builder.addCategory(a, (ak.num(mediumBs) >= 2) & (ak.num(tightBs) >= 1))
  return events, analyzer

@analyzerModule("313Bs", depends_on=['objects', 'event_level'], categories='axis_cat')
def bTag313(events, analyzer):
  tightBs = events.tight_bs
  a = hist.axis.IntCategory([0, 1], name = '313Bs', label = '313Bs')
  analyzer.histogram_builder.addCategory(a, (ak.num(tightBs) >= 3))
  return events, analyzer

@analyzerModule("dRbb_312", depends_on=['objects', 'event_level'], categories='axis_cat')
def dRbb312(events, analyzer):
  mediumBs = events.med_bs
  mediumBs = ak.pad_none(mediumBs, 2, axis = 1)
  dRbb12 = ak.fill_none(mediumBs[:, 0].delta_r(mediumBs[:, 1]), 0)
  a = hist.axis.IntCategory([0, 1], name = 'dRbb_312', label = 'dRbb_312')
  analyzer.histogram_builder.addCategory(a, (dRbb12 >= 1))
  return events, analyzer

@analyzerModule("dRbb_313", depends_on=['objects', 'event_level'], categories='axis_cat')
def dRbb313(events, analyzer):
  tightBs = events.tight_bs
  tightBs = ak.pad_none(tightBs, 2, axis = 1)
  dRbb12 = ak.fill_none(tightBs[:, 0].delta_r(tightBs[:, 1]), 0)
  a = hist.axis.IntCategory([0, 1], name = 'dRbb_313', label = 'dRbb_313')
  analyzer.histogram_builder.addCategory(a, (dRbb12 >= 1))
  return events, analyzer

@analyzerModule("triggers", categories='selection', depends_on=['objects'])
def triggers(events, analyzer):
  selection = analyzer.selection
  selection.add("hlt", (events.HLT.PFHT1050 | events.HLT.AK8PFJet400_TrimMass30).to_numpy())
  events = analyzer.applySelection(events)
  return events, analyzer

@analyzerModule("Mu50Trigger", categories='selection', depends_on=['objects'])
def Mu50Trigger(events, analyzer):
  selection = analyzer.selection
  good_electrons = events.good_electrons
  good_muons = events.good_muons
  selection.add("muonTrigger", (events.HLT.Mu50).to_numpy())
  selection.add("electronVeto", ((ak.num(good_electrons) == 0) & (ak.num(good_muons) > 0)).to_numpy())
  events = analyzer.applySelection(events)
  return events, analyzer

@analyzerModule("Mu50SoftDropPlotTrigger", categories='selection', depends_on=['objects'])
def Mu50SoftDropPlotTrigger(events, analyzer):
  selection = analyzer.selection
  good_electrons = events.good_electrons
  good_muons = events.good_muons
  fatjets = events.FatJet
  fatjets = fatjets[(abs(events.FatJet.eta) < 2.4)]
  selection.add("muonTrigger", (events.HLT.Mu50).to_numpy())
  selection.add("electronVeto", ((ak.num(good_electrons) == 0) & (ak.num(good_muons) > 0)).to_numpy())
  selection.add("highPTJet", (ak.num(fatjets) > 0).to_numpy())
  events = analyzer.applySelection(events)
  return events, analyzer

@analyzerModule("pTTrigger", depends_on=['objects'], categories='axis_cat')
def pTTrigger(events, analyzer):
  pT400 = events.HLT.AK8PFJet400_TrimMass30
  a = hist.axis.IntCategory([0, 1], name = 'pT400', label = 'pT400')
  analyzer.histogram_builder.addCategory(a, pT400)
  return events, analyzer

@analyzerModule('fatJetpTPlot', depends_on=['objects', 'event_level'], categories='main')
def pTPlot(events, analyzer):
  fatjets = events.FatJet
  fatjets = fatjets[(events.FatJet.pt > 175) & (abs(events.FatJet.eta) < 2.4) & (events.FatJet.msoftdrop > 50)]
  mask = ak.num(fatjets, axis=1) > 0
  fatjets_mask = fatjets[mask]
  analyzer.H('pT1', pt_axis, fatjets_mask[:, 0].pt, mask = mask, name = f'p_T of leading AK8 jet', description = f'p_T of leading AK8 jet')
  return events, analyzer

@analyzerModule("softDropMassPlot", depends_on=['objects', 'event_level'], categories='main')
def mSoftDropMassPlot(events, analyzer):
	fatjets = events.FatJet
	fatjets = fatjets[(events.FatJet.pt > 175) & (abs(events.FatJet.eta) < 2.4)]
	mask = ak.num(fatjets, axis=1) > 0
	fatjets_mask = fatjets[mask]
	analyzer.H("mSoftDrop",
		softdrop_axis,
		fatjets_mask[:, 0].msoftdrop,
		mask = mask,
		name = f'p_T of leading AK8 jet',
		description = f'p_T of leading AK8 jet',
	)
	return events, analyzer

@analyzerModule("softDroppT2DPlot", depends_on=['objects', 'event_level'], categories='main')
def softDrop2DPlot(events, analyzer):
	fatjets = events.FatJet
	fatjets = fatjets[(events.FatJet.pt > 175) & (abs(events.FatJet.eta) < 2.4)]
	mask = ak.num(fatjets, axis=1) > 0
	fatjets_mask = fatjets[mask]
	analyzer.H(rf"mSoftDrop2D",
		[pt_axis, softdrop_axis],
		[fatjets_mask[:, 0].pt, fatjets_mask[:, 0].msoftdrop],
		mask = mask,
		name = f'p_T of leading AK8 jet',
		description = f'p_T of leading AK8 jet',
	)
	return events, analyzer

@analyzerModule("HTTrigger", depends_on=['objects'], categories='cat_axis')
def HTTrigger(events, analyzer):
  HT1050 = events.HLT.PFHT1050
  a = hist.axis.IntCategory([0, 1], name = 'HT1050', label = 'HT1050')
  analyzer.histogram_builder.addCategory(a, HT1050)
  return events, analyzer

@analyzerModule("HTTriggerPlot", depends_on=['objects', 'event_level'], categories='main')
def HTTriggerPlot(events, analyzer):
	analyzer.H('HT',
		ht_axis,
		events.HT,
		name = 'HT',
		description = 'HT',
	)
	return events, analyzer

@analyzerModule("pTOrHTTrigger", depends_on=['objects'], categories='cat_axis')
def pTOrHTTrigger(events, analyzer):
  triggers = (events.HLT.PFHT1050) | (events.HLT.AK8PFJet400_TrimMass30)
  a = hist.axis.IntCategory([0, 1], name = 'triggers', label = 'triggers')
  analyzer.histogram_builder.addCategory(a, triggers)
  return events, analyzer

'''
@analyzerModule("nMinusOnePlots", ModuleType.MainHist)
def nMinusOnePlots(events, hmaker):
	gj = events.good_jets
	mediumBs = events.med_bs
	ret = {}

	mask = ak.num(gj, axis=1) > 0
	gj_mask = gj[mask]
	ret[rf"pT1"] = hmaker(
		pt_axis,
		gj_mask[:, 0].pt,
		mask = mask,
		name = f'p_T of jet 1',
		description = f'p_T of jet 1',
	)

	mask = ak.num(gj, axis=1) > 1
	gj_mask = gj[mask]
	d_r = gj_mask[:, 0].delta_r(gj_mask[:, 1])
	ret[rf"dR12"] = hmaker(
		dr_axis,
		d_r,
		mask = mask,
		name = rf'$\Delta R$ between jets 1 and 2',
		description = rf'$\Delta R$ between jets 1 and 2',
	)

	ret[rf'nJets'] = hmaker(
		tencountaxis,
		ak.num(gj, axis=1),
		name = rf'Number of jets',
		description = rf'Number of jets',
	)

	ret[rf'HT'] = hmaker(
		ht_axis,
		events.HT,
		name = 'HT',
		description = 'HT',
	)


	b_mask = ak.num(mediumBs) > 2
	maskedBs = mediumBs[b_mask]
	dRbb12 = maskedBs[:, 0].delta_r(maskedBs[:, 1])
	ret[rf'dRbb12'] = hmaker(
		dr_axis,
		dRbb12,
		mask = b_mask,
		name = rf'$\Delta R$ between medium-b-tagged jets 1 and 2',
		description = rf'$\Delta R$ between medium-b-tagged jets 1 and 2',
	)

	return ret
'''
=======
@analyzerModule("njets_category", depends_on=["objects"], categories="category")
def njetCategory(events, analyzer):
    # a = hist.axis.IntCategory([4, 5, 6], name="number_jets", label="NJets")
    return events, analyzer
>>>>>>> aeb8382b
<|MERGE_RESOLUTION|>--- conflicted
+++ resolved
@@ -11,7 +11,6 @@
   return events, analyzer
 
 
-<<<<<<< HEAD
 njets_axis = hist.axis.IntCategory([4, 5, 6], name="number_jets", label="NJets")
 @analyzerModule("njets_category", depends_on=['objects'], categories="axis_cat")
 def nJetsCategory(events, analyzer):
@@ -241,10 +240,4 @@
 	)
 
 	return ret
-'''
-=======
-@analyzerModule("njets_category", depends_on=["objects"], categories="category")
-def njetCategory(events, analyzer):
-    # a = hist.axis.IntCategory([4, 5, 6], name="number_jets", label="NJets")
-    return events, analyzer
->>>>>>> aeb8382b
+'''