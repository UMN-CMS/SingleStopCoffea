import awkward as ak
from analyzer.core import analyzerModule, ModuleType
from analyzer.modules.axes import *
import hist



@analyzerModule("dataset_category", ModuleType.Categories)
def datasetCategory(events, data):
    return (dataset_axis, data["CatDataset"])

@analyzerModule("njets_category", ModuleType.Categories)
def njetCategory(events,data):
    a = hist.axis.IntCategory([4, 5, 6], name="number_jets", label="NJets")
    return (a, ak.num(events.good_jets, axis=1))

@analyzerModule("jetpT300", ModuleType.Categories)
def jetpTCategory(events, data):
	good_jets = events.good_jets
	filled_jets = ak.pad_none(good_jets, 4, axis=1)
	a = hist.axis.IntCategory([0, 1], name = 'jetpT300', label = 'jetpT300')
	return (a, ak.fill_none(filled_jets[:, 0].pt >= 300, False))

@analyzerModule("nJets456", ModuleType.Categories)
def nJetReqCategory(events, data):
	good_jets = events.good_jets
	a = hist.axis.IntCategory([0, 1], name = 'nJets456', label = 'nJets456')
	return (a, (ak.num(good_jets) >= 4) & (ak.num(good_jets) <= 6))


@analyzerModule("leptonVeto", ModuleType.Categories)
def leptonCategory(events, data):
	good_muons = events.good_muons
	good_electrons = events.good_electrons
	a = hist.axis.IntCategory([0, 1], name = 'leptonVeto', label = 'leptonVeto')
	return (a, (ak.num(good_electrons) == 0) & (ak.num(good_muons) == 0))

@analyzerModule("dRJets24", ModuleType.Categories)
def dRJetsCategory(events, data):
	good_jets = events.good_jets
	filled_jets = ak.pad_none(good_jets, 4, axis=1)
	top_two_dr = ak.fill_none(filled_jets[:, 0].delta_r(filled_jets[:, 1]), False)
	a = hist.axis.IntCategory([0, 1], name = 'dRJets24', label = 'dRJets24')
	return (a, (top_two_dr < 4) & (top_two_dr > 2))

@analyzerModule("312Bs", ModuleType.Categories)
def bTag312(events, data):
	mediumBs = events.med_bs
	tightBs = events.tight_bs
	a = hist.axis.IntCategory([0, 1], name = '312Bs', label = '312Bs')
	return (a, (ak.num(mediumBs) >= 2) & (ak.num(tightBs) >= 1))

@analyzerModule("313Bs", ModuleType.Categories)
def bTag313(events, data):
	tightBs = events.tight_bs
	a = hist.axis.IntCategory([0, 1], name = '313Bs', label = '313Bs')
	return (a, (ak.num(tightBs) >= 3))

@analyzerModule("dRbb_312", ModuleType.Categories)
def dRbb312(events, data):
	mediumBs = events.med_bs
	mediumBs = ak.pad_none(mediumBs, 2, axis = 1)
	dRbb12 = ak.fill_none(mediumBs[:, 0].delta_r(mediumBs[:, 1]), 0)
	a = hist.axis.IntCategory([0, 1], name = 'dRbb_312', label = 'dRbb_312')
	return (a, (dRbb12 >= 1))

@analyzerModule("dRbb_313", ModuleType.Categories)
def dRbb313(events, data):
	tightBs = events.tight_bs
	tightBs = ak.pad_none(tightBs, 2, axis = 1)
	dRbb12 = ak.fill_none(tightBs[:, 0].delta_r(tightBs[:, 1]), 0)
	a = hist.axis.IntCategory([0, 1], name = 'dRbb_313', label = 'dRbb_313')
	return (a, (dRbb12 >= 1))

@analyzerModule("triggers", ModuleType.Selection)
def triggers(events, selection):
	selection.add("hlt", (events.HLT.PFHT1050 | events.HLT.AK8PFJet400_TrimMass30).to_numpy())
	return selection

@analyzerModule("nMinusOnePlots", ModuleType.MainHist)
def nMinusOnePlots(events, hmaker):
	gj = events.good_jets
	ret = {}

	mask = ak.num(gj, axis=1) > 0
	gj_mask = gj[mask]
	ret[rf"pT1"] = hmaker(
		pt_axis,
		gj_mask[:, 0].pt,
		mask = mask,
		name = f'p_T of jet 1',
		description = f'p_T of jet 1',
	)

	mask = ak.num(gj, axis=1) > 1
	gj_mask = gj[mask]
	d_r = gj_mask[:, 0].delta_r(gj_mask[:, 1])
	ret[rf"dR12"] = hmaker(
		dr_axis,
		d_r,
		mask = mask,
		name = rf'$\Delta R$ between jets 1 and 2',
		description = rf'$\Delta R$ between jets 1 and 2',
	)

	ret[rf'nJets'] = hmaker(
		tencountaxis,
		ak.num(gj, axis=1),
		name = rf'Number of jets',
		description = rf'Number of jets',
	)

	ret[rf'HT'] = hmaker(
		ht_axis,
		events.HT,
		name = 'HT',
		description = 'HT',
	)

<<<<<<< HEAD
	mediumBs = events.med_bs
	b_mask = ak.num(mediumBs) > 2
	maskedBs = mediumBs[b_mask]
	dRbb12 = maskedBs[:, 0].delta_r(maskedBs[:, 1])
	ret[rf'dRbb12'] = hmaker(
		dr_axis,
		dRbb12,
		mask = b_mask,
		name = rf'$\Delta R$ between medium-b-tagged jets 1 and 2',
		description = rf'$\Delta R$ between medium-b-tagged jets 1 and 2',
	)
=======
>>>>>>> 013a0a61

	return ret<|MERGE_RESOLUTION|>--- conflicted
+++ resolved
@@ -117,8 +117,7 @@
 		description = 'HT',
 	)
 
-<<<<<<< HEAD
-	mediumBs = events.med_bs
+
 	b_mask = ak.num(mediumBs) > 2
 	maskedBs = mediumBs[b_mask]
 	dRbb12 = maskedBs[:, 0].delta_r(maskedBs[:, 1])
@@ -129,7 +128,5 @@
 		name = rf'$\Delta R$ between medium-b-tagged jets 1 and 2',
 		description = rf'$\Delta R$ between medium-b-tagged jets 1 and 2',
 	)
-=======
->>>>>>> 013a0a61
 
 	return ret