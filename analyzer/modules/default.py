--- conflicted
+++ resolved
@@ -3,21 +3,8 @@
 from .utils import isData
 from analyzer.core.lumi import getLumiMask
 
-<<<<<<< HEAD
 
 @analyzerModule("apply_selection", categories="apply_selection", always=True)
-def applySelection(events, analyzer):
-    events = analyzer.applySelection(events)
-    return events, analyzer
-
-@analyzerModule("golden_json_filter", categories="init", always=True, dataset_pred=isData)
-def applySelection(events, analyzer):
-    profile = analyzer.profile
-    lumi_json = profile.lumi_json
-    lmask = getLumiMask(lumi_json)
-    events = events[lmask(events.run, events.luminosityBlock)]
-=======
-@analyzerModule("apply_selection", categories="post_selection", always=True)
 def applySelection(events, analyzer):
     events = analyzer.applySelection(events)
 
@@ -28,5 +15,12 @@
 
     analyzer.dask_result.set_cut_list(used_cuts)
 
->>>>>>> b9933fff
+    return events, analyzer
+
+@analyzerModule("golden_json_filter", categories="init", always=True, dataset_pred=isData)
+def applySelection(events, analyzer):
+    profile = analyzer.profile
+    lumi_json = profile.lumi_json
+    lmask = getLumiMask(lumi_json)
+    events = events[lmask(events.run, events.luminosityBlock)]
     return events, analyzer