--- conflicted
+++ resolved
@@ -241,12 +241,8 @@
     if zscorename and hasattr(ax, "cax"):
         cax = ax.cax
         cax.set_ylabel(zscorename)
-<<<<<<< HEAD
     
     #uncomment to place box around where the "hole" is in phi v eta for 2018 data.
     # from matplotlib.patches import Rectangle
     # ax.add_patch(Rectangle((-3.2,-1.57),1.9,0.7,fill=False,edgecolor='black'))
-=======
-
->>>>>>> 555de3e9
     return fig