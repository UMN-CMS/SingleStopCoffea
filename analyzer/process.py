from coffea import processor
from analyzer.core import ModuleType
from analyzer.core import modules as all_modules
from coffea.processor import accumulate
import pickle

import itertools as it
from analyzer.modules.axes import *

from coffea.processor.executor import WorkItem
import awkward as ak
import warnings
import uuid

warnings.filterwarnings("ignore", message=r".*Missing cross-reference")
warnings.filterwarnings("ignore", message=r".*In coffea version 0.8")


def makeHistogram(
    axis, dataset, data, weights, name=None, description=None, drop_none=True
):
    if isinstance(axis, list):
        h = hist.Hist(dataset_axis, *axis, storage="weight", name=name)
    else:
        h = hist.Hist(dataset_axis, axis, storage="weight", name=name)
    setattr(h, "description", description)
    if isinstance(axis, list):
        ret = h.fill(dataset, *data, weight=weights)
    else:
        ret = h.fill(dataset, ak.to_numpy(data), weight=weights)
    return ret


def makeCategoryHist(_cat_axes, _cat_vals, event_weights):
    cat_axes = list(_cat_axes)
    cat_vals = list(_cat_vals)

    def internal(
        axis,
        data,
        mask=None,
        name=None,
        description=None,
        auto_expand=True,
    ):
        if not isinstance(data, list):
            data = [data]
        if not data:
            raise Exception("No data")
        if isinstance(axis, list):
            all_axes = cat_axes + list(axis)
        else:
            all_axes = cat_axes + [axis]
        h = hist.Hist(*all_axes, storage="weight", name=name)
        setattr(h, "description", description)

        weights = event_weights[mask] if mask is not None else event_weights
        base_category_vals = cat_vals
        if mask is not None:
            base_category_vals = [
                x[mask] if isinstance(x, ak.Array) else x for x in base_category_vals
            ]
        shaped_cat_vals = base_category_vals
        shaped_data_vals = data
        if auto_expand:
            mind, maxd = data[0].layout.minmax_depth
            if maxd > 1:
                ol = ak.ones_like(data[0])
                weights = ak.flatten(ol * weights)
                shaped_cat_vals = [
                    ak.flatten(ol * x) if isinstance(x, ak.Array) else x
                    for x in cat_vals
                ]
                shaped_data_vals = [
                    ak.flatten(x) if isinstance(x, ak.Array) else x
                    for x in shaped_data_vals
                ]
        d = shaped_cat_vals + shaped_data_vals
        ret = h.fill(*d, weight=weights)
        return ret

    return internal


def splitChain(chain):
    kfunc = lambda k: k.type
    selected = [all_modules[x] for x in chain]
    selected = sorted(selected, key=lambda x: int(x.type))
    grouped = it.groupby(selected, key=kfunc)
    return grouped


def topologicalSort(source):
    pending = [
        (name, set(deps)) for name, deps in source
    ]  # copy deps so we can modify set in-place
    emitted = []
    while pending:
        next_pending = []
        next_emitted = []
        for entry in pending:
            name, deps = entry
            deps.difference_update(emitted)  # remove deps we emitted last pass
            if deps:  # still has deps? recheck during next pass
                next_pending.append(entry)
            else:  # no more deps? time to emit
                yield name
                emitted.append(
                    name
                )  # <-- not required, but helps preserve original ordering
                next_emitted.append(
                    name
                )  # remember what we emitted for difference_update() in next pass
        if (
            not next_emitted
        ):  # all entries have unmet deps, one of two things is wrong...
            raise ValueError(
                "cyclic or missing dependancy detected: %r" % (next_pending,)
            )
        pending = next_pending
        emitted = next_emitted


class AnalysisProcessor(processor.ProcessorABC):
    def __init__(self, tags, chain, weight_map, outpath=None):
        self.tags = tags
        self.tag_map = tags
        self.output_path = outpath
        self.signal_only = "signal" in self.tags
        self.weight_map = weight_map
        self.modules = {x: list(y) for x, y in splitChain(chain)}
        #self.modules = {
        #    x: [z for z in y if z.require_tags.intersection(self.tag) == z.require_tags]
        #    for x, y in self.modules.items()
        #}
        for cat in self.modules:
            it = self.modules[cat]
            order = [(m.name, m.after) for m in it]
            order = list(topologicalSort(order))
            self.modules[cat] = sorted(it, key=lambda x: order.index(x.name))

        if ModuleType.Output in self.modules and self.output_path is None:
            raise Exception("If using an output, must specify a path")

    def process(self, events):
        raw_event_count = ak.size(events, axis=0)
        dataset = events.metadata["dataset"]
        if ":" in dataset:
            dataset, set_name = dataset.split(":")
        else:
            set_name = dataset
<<<<<<< HEAD
        events["EventWeight"] = ak.where(events.genWeight > 0, 1, -1) * self.weight_map[set_name]
=======
        modules_to_run = {
            x: [
                z
                for z in y
                if z.require_tags.intersection(self.tag_map[dataset]) == z.require_tags
            ]
            for x, y in self.modules.items()
        }
        for cat, it in modules_to_run.items():
            print(f"{str(cat)} -- {[x.name for x in it]}")

        events["EventWeight"] = (
            ak.where(events.genWeight > 0, 1, -1) * self.weight_map[set_name]
        )
>>>>>>> b4cc7fd4

        for module in modules_to_run.get(ModuleType.BaseObjectDef, []):
            events = module.func(events)

        for module in modules_to_run.get(ModuleType.PreSelectionProducer, []):
            events = module.func(events)

        for module in modules_to_run.get(ModuleType.PreSelectionHist, []):
            module.func(events, makeHistogram)

        if modules_to_run.get(ModuleType.Selection, False):
            selection = processor.PackedSelection()
            for module in modules_to_run.get(ModuleType.Selection, []):
                selection = module.func(events, selection)
                events = events[selection.all(*selection.names)]

        to_accumulate = []

        cat_data = {"CatDataset": dataset}

        x = zip(
            *(x.func(events, cat_data) for x in modules_to_run[ModuleType.Categories])
        )
        hm = makeCategoryHist(*x, events.EventWeight)

        for module in modules_to_run.get(ModuleType.MainProducer, []):
            events = module.func(events)

        for module in modules_to_run.get(ModuleType.MainHist, []):
            to_accumulate.append(module.func(events, hm))

        produced = []
        for module in modules_to_run.get(ModuleType.Output, []):
            produced.append(module.func(events, self.output_path))

        ret = {"dataset_info": {}}
        if to_accumulate:
            ret["histograms"] = accumulate(to_accumulate)
        em = events.metadata
        fuuid = uuid.UUID(em["fileuuid"]).bytes
        ret["dataset_info"][dataset] = {
            "work_items": [
                WorkItem(
                    em["dataset"],
                    em["filename"],
                    em["treename"],
                    em["entrystart"],
                    em["entrystop"],
                    fuuid,
                )
            ],
            "file_data": {
                events.metadata["filename"]: {
                    "num_post_selection_events": ak.size(events, axis=0),
                    "num_raw_events": raw_event_count,
                }
            },
        }
        if produced:
            ret["dataset_info"][dataset]["produced"] = produced
        return ret

    def postprocess(self, accumulator):
        pass<|MERGE_RESOLUTION|>--- conflicted
+++ resolved
@@ -149,9 +149,6 @@
             dataset, set_name = dataset.split(":")
         else:
             set_name = dataset
-<<<<<<< HEAD
-        events["EventWeight"] = ak.where(events.genWeight > 0, 1, -1) * self.weight_map[set_name]
-=======
         modules_to_run = {
             x: [
                 z
@@ -166,7 +163,6 @@
         events["EventWeight"] = (
             ak.where(events.genWeight > 0, 1, -1) * self.weight_map[set_name]
         )
->>>>>>> b4cc7fd4
 
         for module in modules_to_run.get(ModuleType.BaseObjectDef, []):
             events = module.func(events)
