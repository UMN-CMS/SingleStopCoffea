from coffea import processor
from analyzer.core import ModuleType
from analyzer.core import modules as all_modules
from coffea.processor import accumulate
import pickle

import itertools as it
from analyzer.modules.axes import *

from coffea.processor.executor import WorkItem
import awkward as ak
import warnings
import uuid

warnings.filterwarnings("ignore", message=r".*Missing cross-reference")
warnings.filterwarnings("ignore", message=r".*In coffea version 0.8")


def makeHistogram(
    axis, dataset, data, weights, name=None, description=None, drop_none=True
):
    if isinstance(axis, list):
        h = hist.Hist(dataset_axis, *axis, storage="weight", name=name)
    else:
        h = hist.Hist(dataset_axis, axis, storage="weight", name=name)
    setattr(h, "description", description)
    if isinstance(axis, list):
        ret = h.fill(dataset, *data, weight=weights)
    else:
        ret = h.fill(dataset, ak.to_numpy(data), weight=weights)
    return ret


def makeCategoryHist(_cat_axes, _cat_vals, event_weights):
    cat_axes = list(_cat_axes)
    cat_vals = list(_cat_vals)

    def internal(
        axis,
        data,
        mask=None,
        name=None,
        description=None,
        auto_expand=True,
    ):
        if not isinstance(data, list):
            data = [data]
        if not data:
            raise Exception("No data")
        if isinstance(axis, list):
            all_axes = cat_axes + list(axis)
        else:
            all_axes = cat_axes + [axis]
        h = hist.Hist(*all_axes, storage="weight", name=name)
        setattr(h, "description", description)

        weights = event_weights[mask] if mask is not None else event_weights
        base_category_vals = cat_vals
        if mask is not None:
            base_category_vals = [
                x[mask] if isinstance(x, ak.Array) else x for x in base_category_vals
            ]
        shaped_cat_vals = base_category_vals
        shaped_data_vals = data
        if auto_expand:
            mind, maxd = data[0].layout.minmax_depth
            if maxd > 1:
                ol = ak.ones_like(data[0])
                weights = ak.flatten(ol * weights)
                shaped_cat_vals = [
                    ak.flatten(ol * x) if isinstance(x, ak.Array) else x
                    for x in cat_vals
                ]
                shaped_data_vals = [
                    ak.flatten(x) if isinstance(x, ak.Array) else x
                    for x in shaped_data_vals
                ]
        d = shaped_cat_vals + shaped_data_vals
        ret = h.fill(*d, weight=weights)
        return ret

    return internal


def splitChain(chain):
    kfunc = lambda k: k.type
    selected = [all_modules[x] for x in chain]
    selected = sorted(selected, key=lambda x: int(x.type))
    grouped = it.groupby(selected, key=kfunc)
    return grouped


def topologicalSort(source):
    pending = [
        (name, set(deps)) for name, deps in source
    ]  # copy deps so we can modify set in-place
    emitted = []
    while pending:
        next_pending = []
        next_emitted = []
        for entry in pending:
            name, deps = entry
            deps.difference_update(emitted)  # remove deps we emitted last pass
            if deps:  # still has deps? recheck during next pass
                next_pending.append(entry)
            else:  # no more deps? time to emit
                yield name
                emitted.append(
                    name
                )  # <-- not required, but helps preserve original ordering
                next_emitted.append(
                    name
                )  # remember what we emitted for difference_update() in next pass
        if (
            not next_emitted
        ):  # all entries have unmet deps, one of two things is wrong...
            raise ValueError(
                "cyclic or missing dependancy detected: %r" % (next_pending,)
            )
        pending = next_pending
        emitted = next_emitted


class AnalysisProcessor(processor.ProcessorABC):
    def __init__(self, tags, chain, weight_map, outpath=None):
        self.tags = tags
        self.output_path = outpath
        self.signal_only = "signal" in self.tags
        self.weight_map = weight_map
        self.modules = {x: list(y) for x, y in splitChain(chain)}
        self.modules = {
            x: [
                z for z in y if z.require_tags.intersection(self.tags) == z.require_tags
            ]
            for x, y in self.modules.items()
        }
        for cat in self.modules:
            it = self.modules[cat]
            order = [(m.name, m.after) for m in it]
            order = list(topologicalSort(order))
            self.modules[cat] = sorted(it, key=lambda x: order.index(x.name))

        for cat, it in self.modules.items():
            print(f"{str(cat)} -- {[x.name for x in it]}")
        if ModuleType.Output in self.modules and self.output_path is None:
            raise Exception("If using an output, must specify a path")

    def process(self, events):
        raw_event_count = ak.size(events, axis=0)
        dataset = events.metadata["dataset"]
        if ":" in dataset:
            dataset, set_name = dataset.split(":")
        else:
            set_name = dataset
<<<<<<< HEAD
        events["EventWeight"] = ak.where(events.genWeight > 0, 1, -1) * self.weight_map[set_name]
=======
        events["EventWeight"] = ak.where(events.genWeight > 0 , 1 , -1) * self.weight_map[set_name]
>>>>>>> 999ea4b8

        for module in self.modules.get(ModuleType.BaseObjectDef, []):
            events = module.func(events)

        for module in self.modules.get(ModuleType.PreSelectionProducer, []):
            events = module.func(events)

        for module in self.modules.get(ModuleType.PreSelectionHist, []):
            module.func(events, makeHistogram)

        if self.modules.get(ModuleType.Selection, False):
            selection = processor.PackedSelection()
            for module in self.modules.get(ModuleType.Selection, []):
                selection = module.func(events, selection)
                events = events[selection.all(*selection.names)]

        to_accumulate = []

        cat_data = {"CatDataset": dataset}

        x = zip(
            *(x.func(events, cat_data) for x in self.modules[ModuleType.Categories])
        )
        hm = makeCategoryHist(*x, events.EventWeight**0)

        for module in self.modules.get(ModuleType.MainProducer, []):
            events = module.func(events)

        for module in self.modules.get(ModuleType.MainHist, []):
            to_accumulate.append(module.func(events, hm))

        produced = []
        for module in self.modules.get(ModuleType.Output, []):
            produced.append(module.func(events, self.output_path))

        ret = {"dataset_info": {}}
        if to_accumulate:
            ret["histograms"] = accumulate(to_accumulate)
        em = events.metadata
        fuuid = uuid.UUID(em["fileuuid"]).bytes
        ret["dataset_info"][dataset] = {
            "work_items": [
                WorkItem(
                    em["dataset"],
                    em["filename"],
                    em["treename"],
                    em["entrystart"],
                    em["entrystop"],
                    fuuid,
                )
            ],
            "file_data": {
                events.metadata["filename"]: {
                    "num_post_selection_events": ak.size(events, axis=0),
                    "num_raw_events": raw_event_count,
                }
            },
        }
        if produced:
            ret["dataset_info"][dataset]["produced"] = produced
        return ret

    def postprocess(self, accumulator):
        pass<|MERGE_RESOLUTION|>--- conflicted
+++ resolved
@@ -152,11 +152,7 @@
             dataset, set_name = dataset.split(":")
         else:
             set_name = dataset
-<<<<<<< HEAD
         events["EventWeight"] = ak.where(events.genWeight > 0, 1, -1) * self.weight_map[set_name]
-=======
-        events["EventWeight"] = ak.where(events.genWeight > 0 , 1 , -1) * self.weight_map[set_name]
->>>>>>> 999ea4b8
 
         for module in self.modules.get(ModuleType.BaseObjectDef, []):
             events = module.func(events)
