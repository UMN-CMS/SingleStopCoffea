from coffea import processor
from analyzer.core import ModuleType
from analyzer.core import modules as all_modules
from coffea.processor import accumulate
import pickle

import itertools as it
from analyzer.modules.axes import *
import awkward as ak
import warnings

warnings.filterwarnings("ignore", message=r".*Missing cross-reference")
warnings.filterwarnings("ignore", message=r".*In coffea version 0.8")


def makeHistogram(
    axis, dataset, data, weights, name=None, description=None, drop_none=True
):
    if isinstance(axis, list):
        h = hist.Hist(dataset_axis, *axis, storage="weight", name=name)
    else:
        h = hist.Hist(dataset_axis, axis, storage="weight", name=name)
    setattr(h, "description", description)
    if isinstance(axis, list):
        ret = h.fill(dataset, *data, weight=weights)
    else:
        ret = h.fill(dataset, ak.to_numpy(data), weight=weights)
    return ret


def makeCategoryHist(_cat_axes, _cat_vals, event_weights):
    cat_axes = list(_cat_axes)
    cat_vals = list(_cat_vals)

    def internal(
        axis,
        data,
        mask=None,
        name=None,
        description=None,
        auto_expand=True,
    ):
        # print("###############################################")
        # print(f"name: {name}")
        # print(f"axes: {axis}")
        # print(f"Cat axes: {cat_axes}")
        if not isinstance(data, list):
            data = [data]
        if not data:
            raise Exception("No data")
        if isinstance(axis, list):
            all_axes = cat_axes + list(axis)
        else:
            all_axes = cat_axes + [axis]
        h = hist.Hist(*all_axes, storage="weight", name=name)
        setattr(h, "description", description)

        weights = event_weights[mask] if mask is not None else event_weights
        base_category_vals = cat_vals
        if mask is not None:
            base_category_vals = [
                x[mask] if isinstance(x, ak.Array) else x for x in base_category_vals
            ]
        shaped_cat_vals = base_category_vals
        shaped_data_vals = data
        if auto_expand:
            mind, maxd = data[0].layout.minmax_depth
            if maxd > 1:
                ol = ak.ones_like(data[0])
                weights = ak.flatten(ol * weights)
                shaped_cat_vals = [
                    ak.flatten(ol * x) if isinstance(x, ak.Array) else x
                    for x in cat_vals
                ]
                shaped_data_vals = [
                    ak.flatten(x) if isinstance(x, ak.Array) else x
                    for x in shaped_data_vals
                ]
        d = shaped_cat_vals + shaped_data_vals
        # print(f"{name} HIST: {h}")
        # print(f"{name} DATA: {d}")
        # print(f"{name} WEIGHTS: {weights}")
        ret = h.fill(*d, weight=weights)
        return ret

    return internal


def splitChain(chain):
    kfunc = lambda k: k.type
    selected = [all_modules[x] for x in chain]
    selected = sorted(selected, key=lambda x: int(x.type))
    grouped = it.groupby(selected, key=kfunc)
    return grouped


def topologicalSort(source):
    """perform topo sort on elements.
    :arg source: list of ``(name, [list of dependancies])`` pairs
    :returns: list of names, with dependancies listed first
    """
    pending = [
        (name, set(deps)) for name, deps in source
    ]  # copy deps so we can modify set in-place
    emitted = []
    while pending:
        next_pending = []
        next_emitted = []
        for entry in pending:
            name, deps = entry
            deps.difference_update(emitted)  # remove deps we emitted last pass
            if deps:  # still has deps? recheck during next pass
                next_pending.append(entry)
            else:  # no more deps? time to emit
                yield name
                emitted.append(
                    name
                )  # <-- not required, but helps preserve original ordering
                next_emitted.append(
                    name
                )  # remember what we emitted for difference_update() in next pass
        if (
            not next_emitted
        ):  # all entries have unmet deps, one of two things is wrong...
            raise ValueError(
                "cyclic or missing dependancy detected: %r" % (next_pending,)
            )
        pending = next_pending
        emitted = next_emitted


class AnalysisProcessor(processor.ProcessorABC):
    def __init__(self, tags, chain, weight_map, outpath=None):
        self.tags = tags
        self.output_path = outpath
        self.signal_only = "signal" in self.tags
        self.weight_map = weight_map
        self.modules = {x: list(y) for x, y in splitChain(chain)}
        self.modules = {
            x: [
                z for z in y if z.require_tags.intersection(self.tags) == z.require_tags
            ]
            for x, y in self.modules.items()
        }
        for cat in self.modules:
            it = self.modules[cat]
            order = [(m.name, m.after) for m in it]
            order = list(topologicalSort(order))
            self.modules[cat] = sorted(it, key=lambda x: order.index(x.name))

        for cat, it in self.modules.items():
            print(f"{str(cat)} -- {[x.name for x in it]}")
        if ModuleType.Output in self.modules and self.output_path is None:
            raise Exception("If using an output, must specify a path")

    def process(self, events):
        dataset = events.metadata["dataset"]
        if ":" in dataset:
            dataset, set_name = dataset.split(":")
        else:
            set_name = dataset
        events["EventWeight"] = events.genWeight * self.weight_map[set_name]

        for module in self.modules.get(ModuleType.BaseObjectDef, []):
            events = module.func(events)

        for module in self.modules.get(ModuleType.PreSelectionProducer, []):
            events = module.func(events)

        for module in self.modules.get(ModuleType.PreSelectionHist, []):
            module.func(events, makeHistogram)

<<<<<<< HEAD
        selection = processor.PackedSelection()
        for module in self.modules.get(ModuleType.Selection, []):
            selection = module.func(events, selection)
            print(module)

        events = events[selection.all(*selection.names)]
=======
        if self.modules.get(ModuleType.Selection, False):
            selection = processor.PackedSelection()
            for module in self.modules.get(ModuleType.Selection, []):
                selection = module.func(events, selection)
                events = events[selection.all(*selection.names)]
>>>>>>> 748b4d0b

        to_accumulate = []

        cat_data = {"CatDataset": dataset}

        x = zip(
            *(x.func(events, cat_data) for x in self.modules[ModuleType.Categories])
        )
        hm = makeCategoryHist(*x, events.EventWeight)

        for module in self.modules.get(ModuleType.MainProducer, []):
            events = module.func(events)

        for module in self.modules.get(ModuleType.MainHist, []):
            to_accumulate.append(module.func(events, hm))

        produced = []
        for module in self.modules.get(ModuleType.Output, []):
            produced.append(module.func(events, self.output_path))

        ret = {"dataset_info": {}}
        if to_accumulate:
            ret["histograms"] = accumulate(to_accumulate)
        ret["dataset_info"][dataset] = dict(
            files=[events.metadata["filename"]], num_events=[ak.size(events, axis=0)]
        )
        if produced:
            ret["dataset_info"][dataset]["produced"] = produced
        return ret

    def postprocess(self, accumulator):
        pass<|MERGE_RESOLUTION|>--- conflicted
+++ resolved
@@ -159,7 +159,7 @@
             dataset, set_name = dataset.split(":")
         else:
             set_name = dataset
-        events["EventWeight"] = events.genWeight * self.weight_map[set_name]
+        events["EventWeight"] = ak.where(events.genWeight > 0, 1, -1) * self.weight_map[set_name]
 
         for module in self.modules.get(ModuleType.BaseObjectDef, []):
             events = module.func(events)
@@ -170,20 +170,11 @@
         for module in self.modules.get(ModuleType.PreSelectionHist, []):
             module.func(events, makeHistogram)
 
-<<<<<<< HEAD
-        selection = processor.PackedSelection()
-        for module in self.modules.get(ModuleType.Selection, []):
-            selection = module.func(events, selection)
-            print(module)
-
-        events = events[selection.all(*selection.names)]
-=======
         if self.modules.get(ModuleType.Selection, False):
             selection = processor.PackedSelection()
             for module in self.modules.get(ModuleType.Selection, []):
                 selection = module.func(events, selection)
                 events = events[selection.all(*selection.names)]
->>>>>>> 748b4d0b
 
         to_accumulate = []
 
@@ -192,7 +183,7 @@
         x = zip(
             *(x.func(events, cat_data) for x in self.modules[ModuleType.Categories])
         )
-        hm = makeCategoryHist(*x, events.EventWeight)
+        hm = makeCategoryHist(*x, events.EventWeight**0)
 
         for module in self.modules.get(ModuleType.MainProducer, []):
             events = module.func(events)
