import hist
import matplotlib.pyplot as plt
import matplotlib as mpl
import matplotlib.font_manager as font_manager
import pickle
import numpy as np
from pathlib import Path
import multiprocessing
from functools import partial
from rich.progress import track
import concurrent.futures
from typing import List, Iterable, Callable, Union, Dict, Any,  Optional
from dataclasses import dataclass
from mpl_toolkits.axes_grid1 import make_axes_locatable
import itertools as it
import os
from scipy.optimize import curve_fit




try:
    from typing import  TypeAlias
    PathLike: TypeAlias = Union[str, bytes, os.PathLike]
    Number: TypeAlias = Union[int, float]
except ImportError:
    PathLike = Union[str, bytes, os.PathLike]
    Number = Union[int, float]


font_dirs = ["./fonts"]
font_files = font_manager.findSystemFonts(fontpaths=font_dirs)
for font in font_files:
    font_manager.fontManager.addfont(font)

plt.style.use("style.mplstyle")


def getHistograms(path: PathLike) -> Dict[str, hist.Hist]:
    with open(path, "rb") as f:
        r = pickle.load(f)
    return r


all_hists = getHistograms("output.pkl")


def addPrelim(ax: mpl.axis.Axis) -> mpl.axis.Axis:
    ax.text(
        0.02,
        0.98,
        "CMS Preliminary",
        style="italic",
        fontweight="bold",
        horizontalalignment="left",
        verticalalignment="top",
        transform=ax.transAxes,
    )
    return ax


def countHistAxes(hist: hist.Hist) -> int:
    return len(hist.axes)


@dataclass
class SampleHistogram:
    name: str
    hist: hist.Hist


def draw1DHistogram(
    ax: mpl.axis.Axis,
    vals: np.ndarray,
    edges: np.ndarray,
    label: Optional[str] = None,
    orientation: str = "vertical",
    plot_opts: Optional[Dict[str, Any]] = None,
    **kwargs,
) -> mpl.axis.Axis:
    plot_opts = {} if plot_opts is None else plot_opts
    widths = np.diff(edges)
    ret = ax.hist(
        edges[:-1],
        bins=edges,
        weights=vals,
        label=label,
        orientation=orientation,
        **plot_opts,
    )
    return ret


def drawScatter(
    ax: mpl.axis.Axis,
    vals: np.ndarray,
    edges: np.ndarray,
    yerr: Optional[np.ndarray] = None,
    label: Optional[str] = None,
    plot_opts: Optional[Dict[str, Any]] = None,
    **kwargs,
) -> mpl.axis.Axis:
    plot_opts = {} if plot_opts is None else plot_opts
    locs = edges[:-1] + np.diff(edges) / 2
    ret = ax.errorbar(locs, vals, yerr=yerr, label=label, fmt="o", **plot_opts)
    return ret


def make1DPlot(
    ax: mpl.axis.Axis,
    hists: Iterable[SampleHistogram],
    draw_function: Callable,
    stack: bool = True,
    sort: bool = True,
    errors: bool = False,
) -> mpl.axis.Axis:
    hists = list(hists)
    hists = list(sorted(hists, key=lambda x: x.hist.sum().value) if sort else hists)
    bottom = None
    for sample_hist in hists:
        print(sample_hist)
        x = sample_hist.hist.to_numpy()
        vals, edges = sample_hist.hist.to_numpy()
        variance = sample_hist.hist.view().variance if errors else None
        draw_function(
            ax, vals, edges, label=sample_hist.name, bottom=bottom, yerr=variance
        )
        if stack:
            bottom = bottom + vals if bottom is not None else vals
    return ax


def makeStackPlot(
    ax: mpl.axis.Axis, histogram: hist.Hist, signal: Optional[Iterable[str]] = None
) -> mpl.axis.Axis:
    signal = [] if signal is None else signal
    samples = list(s for s in histogram.axes[0] if s not in signal)
    samples = ["TT2018"]
    ax = make1DPlot(
        ax, [SampleHistogram(s, histogram[s, ...]) for s in samples], draw1DHistogram
    )
    ax = make1DPlot(
        ax,
        [SampleHistogram(s, histogram[s, ...]) for s in signal],
        drawScatter,
        errors=True,
    )
    ax.set_yscale("log")
    xax = next(x for x in histogram.axes if x.name != "dataset")
    ax.set_xlabel(xax.label)
    ax.set_title(histogram.name)
    ax.set_ylabel("Weighted Events")
    ax.legend()
    addPrelim(ax)
    return ax


signals = [
    "signal_2000_600_Skim",
    "signal_1500_400_Skim",
    "signal_2000_1900_Skim",
    "signal_2000_400_Skim",
    "signal_2000_900_Skim",
    "signal_1500_600_Skim",
]


def makefig(o: PathLike, vals) -> None:
    n, h = vals
    if countHistAxes(h) == 2:
        f, ax = plt.subplots()
        print(signals)
        ax = makeStackPlot(ax, h, signals)
        ax.set_yscale("log")
        xax = next(x for x in h.axes if x.name != "dataset")
        ax.set_xlabel(xax.label)
        ax.set_title(h.name)
        ax.set_ylabel("Weighted Events")
        # ax.legend()
        addPrelim(ax)
        f.savefig(o / n)


def make2DHist(ax: mpl.axis.Axis, histogram: hist.Hist, plotopts) -> mpl.axis.Axis:
    vals, e1, e2 = histogram.to_numpy()
    ex = (e1[1:] + e1[:-1]) / 2
    ey = (e2[1:] + e2[:-1]) / 2
    vx, vy = np.meshgrid(ex, ey)
    x = vx.ravel()
    y = vy.ravel()
    w = vals.T.ravel()
    ax.hist2d(x, y, bins=np.array([e1, e2]), weights=w, **plotopts)
    ax.set_xlabel(histogram.axes[0].label)
    ax.set_ylabel(histogram.axes[1].label)
    return ax


def make2DProjection(
    ax: mpl.axis.Axis,
    h: hist.Hist,
    vlines: Optional[Iterable[Number]] = None,
    hlines: Optional[Iterable[Number]] = None,
    main_opts: Optional[Dict[str, Any]] = None,
    x_opts: Optional[Dict[str, Any]] = None,
    y_opts: Optional[Dict[str, Any]] = None,
) -> mpl.axis.Axis:
    main_opts = {} if main_opts is None else main_opts
    x_opts = {} if x_opts is None else x_opts
    y_opts = {} if y_opts is None else y_opts

    vlines = list(vlines) if vlines is not None else []
    hlines = list(hlines) if hlines is not None else []
    ax = make2DHist(ax, h, main_opts)
    divider = make_axes_locatable(ax)
    ax_histx = divider.append_axes("top", 2, pad=0.4, sharex=ax)
    ax_histy = divider.append_axes("right", 2, pad=0.4, sharey=ax)
    ax_histx.xaxis.set_tick_params(labelbottom=False)
    ax_histy.yaxis.set_tick_params(labelleft=False)
    binwidth = 0.25
    x, y = h[:, sum].to_numpy()
    draw1DHistogram(ax_histx, x, y, plot_opts=x_opts)
    x, y = h[sum, :].to_numpy()
    draw1DHistogram(ax_histy, x, y, orientation="horizontal", plot_opts=y_opts)
    for a, l in it.product([ax, ax_histx], vlines):
        a.axvline(x=l)
    for a, l in it.product([ax, ax_histy], hlines):
        a.axhline(y=l)
    return ax, ax_histx, ax_histy, divider


def make2DSlicedProjection(
    ax: mpl.axis.Axis,
    h: hist.Hist,
    h_cut: hist.Hist,
    add_fit=None,
    vlines: Optional[Iterable[Number]] = None,
    hlines: Optional[Iterable[Number]] = None,
) -> mpl.axis.Axis:
    ax, ax_x, _, div = make2DProjection(ax, h, vlines, hlines)

    ax2 = div.append_axes("right", 2, pad=0.4, sharey=ax)
    x, y = h_cut.to_numpy()

    if add_fit is not None:
        lx,ux = ax_x.get_xlim()
        space = np.linspace(lx,ux,200)
        ax_x.plot(space, add_fit(space))

    draw1DHistogram(ax2, x, y, orientation="horizontal")
    ax2.yaxis.set_tick_params(labelleft=False)
    ax2.text(
        0.95,
        0.97,
        "Post Cut",
        fontsize=14,
        transform=ax2.transAxes,
        horizontalalignment="right",
        verticalalignment="top",
    )
    return ax


def autoPlot(
    outpath: PathLike,
    function,
    *args,
    fig_params=None,
    **kwargs,
):
    fig_params = {} if not fig_params else fig_params
    p = Path(outpath)
    p.parent.mkdir(exist_ok=True, parents=True)
    fig, ax = plt.subplots(**fig_params)
    ax = function(ax, *args, **kwargs)
    fig.savefig(p)
    plt.close()


if __name__ == "__main__":
    outdir = Path("plots")
    outdir.mkdir(parents=True, exist_ok=True)
    # makefig(outdir, ("m04_m", all_hists["m04_m"]))
    fig, ax = plt.subplots(1, 1, figsize=(12, 10))
    # ax = make2DProjection(ax, all_hists["m14_vs_m04"]["QCD2018", ...], [1000])
<<<<<<< HEAD
    h = all_hists["m14_vs_m04"]["QCD2018",sum, ...]
    h = all_hists["m14_vs_m04"]["signal_2000_900_Skim",sum, ...]
    cutlower = 700
    cutupper = 1200
    print("HERE1")
    h2 = h[hist.loc(cutlower) : hist.loc(cutupper) : sum, :]
    print(h2.__repr__())
    ax = make2DSlicedProjection(ax, h, h2, [cutlower, cutupper])
    print("HERE2")
    fig.savefig(outdir / "test.pdf", dpi=100)
    print("HERE3")
    # with concurrent.futures.ProcessPoolExecutor() as p:
    #    futs = p.map(partial(makefig, outdir), list(all_hists.items())[0:2])
    #    for f in track(futs):
    #        pass
=======
    h = all_hists["m14_vs_m04"]["QCD2018", sum, ...]
    h = all_hists["m14_vs_m04"]["signal_2000_900_Skim", sum, ...]
    hx = h[:,sum]
    vals,edges = hx.to_numpy()
    edges = (edges[:-1] + edges[1:])/2
    p0 = [100, 1000, 200]
    coeff, var_matrix = curve_fit(gauss, edges, vals, p0=p0)
    _,mu,sig = coeff
    cutupper = mu+2.5 * sig
    cutlower = mu-2.5 * sig
    h2 = h[hist.loc(cutlower) : hist.loc(cutupper) : sum, :]
    autoPlot(
        outdir / "test.pdf",
        make2DSlicedProjection,
        h,
        h2,
        add_fit=lambda x: gauss(x, *coeff),
        vlines=[cutlower, cutupper],
        fig_params=dict(figsize=(12, 10)),
    )
>>>>>>> bde81e2e
<|MERGE_RESOLUTION|>--- conflicted
+++ resolved
@@ -282,23 +282,6 @@
     # makefig(outdir, ("m04_m", all_hists["m04_m"]))
     fig, ax = plt.subplots(1, 1, figsize=(12, 10))
     # ax = make2DProjection(ax, all_hists["m14_vs_m04"]["QCD2018", ...], [1000])
-<<<<<<< HEAD
-    h = all_hists["m14_vs_m04"]["QCD2018",sum, ...]
-    h = all_hists["m14_vs_m04"]["signal_2000_900_Skim",sum, ...]
-    cutlower = 700
-    cutupper = 1200
-    print("HERE1")
-    h2 = h[hist.loc(cutlower) : hist.loc(cutupper) : sum, :]
-    print(h2.__repr__())
-    ax = make2DSlicedProjection(ax, h, h2, [cutlower, cutupper])
-    print("HERE2")
-    fig.savefig(outdir / "test.pdf", dpi=100)
-    print("HERE3")
-    # with concurrent.futures.ProcessPoolExecutor() as p:
-    #    futs = p.map(partial(makefig, outdir), list(all_hists.items())[0:2])
-    #    for f in track(futs):
-    #        pass
-=======
     h = all_hists["m14_vs_m04"]["QCD2018", sum, ...]
     h = all_hists["m14_vs_m04"]["signal_2000_900_Skim", sum, ...]
     hx = h[:,sum]
@@ -318,5 +301,4 @@
         add_fit=lambda x: gauss(x, *coeff),
         vlines=[cutlower, cutupper],
         fig_params=dict(figsize=(12, 10)),
-    )
->>>>>>> bde81e2e
+    )